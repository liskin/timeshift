--- conflicted
+++ resolved
@@ -35,13 +35,9 @@
 #define MAX(a,b) (((a) > (b)) ? (a) : (b))
 
 char *cachedir = 0, *recorddir = 0;
-<<<<<<< HEAD
-int chunksize = 4 * 1024 * 1024;
+int chunksize = 16 * 1024 * 1024;
 unsigned short port = 8080;
 struct sockaddr_in dst;
-=======
-int chunksize = 16 * 1024 * 1024;
->>>>>>> 38ab4b42
 
 /**
  * Structure for storage.
@@ -527,7 +523,6 @@
         if (ret == -1)
             perror("select"), abort();
 
-<<<<<<< HEAD
         if (FD_ISSET(s, &fds)) {
             int cl = accept(s, 0, 0);
             if (cl == -1)
@@ -535,17 +530,6 @@
 
             if (_beginthread((void (*)(void *)) &thread, 0, (void *) cl) == -1)
                 perror("_beginthread"), abort();
-=======
-        if (FD_ISSET(0, &rd)) {
-            char buffer[4096];
-            int sz = read(0, buffer, 4096);
-            if (sz == -1)
-                perror("read"), abort();
-            else if (sz == 0)
-                in = 0;
-            else
-                write_storage(buffer, sz);
->>>>>>> 38ab4b42
         }
     }
 
