--- conflicted
+++ resolved
@@ -6,11 +6,7 @@
  *
  * Superpipe that reads everything and remembers it so you can read it anytime
  * you want. Useful for time-shifting.
-<<<<<<< HEAD
  * (this is the Win32 port which listens on its own socket and forwards the
-=======
- * (this is the HTTP branch which listens on its own socket and forwards the
->>>>>>> 2dfe357b
  * request to another HTTP server, pipecaching its reply)
  *
  * A cache directory is needed.
@@ -22,17 +18,9 @@
 #include <stddef.h>
 #include <stdlib.h>
 #include <string.h>
-<<<<<<< HEAD
-=======
-#include <sys/select.h>
-#include <sys/types.h>
-#include <sys/stat.h>
-#include <sys/wait.h>
->>>>>>> 2dfe357b
 #include <fcntl.h>
 #include <getopt.h>
 #include <errno.h>
-<<<<<<< HEAD
 #include <time.h>
 #include <windows.h>
 #include <process.h>
@@ -42,12 +30,6 @@
 
 int mkstemp(char *path);
 int winsock_init();
-=======
-#include <sys/socket.h>
-#include <netinet/in.h>
-#include <netinet/tcp.h>
-#include <netdb.h>
->>>>>>> 2dfe357b
 
 #define MIN(a,b) (((a) < (b)) ? (a) : (b))
 #define MAX(a,b) (((a) > (b)) ? (a) : (b))
@@ -286,7 +268,25 @@
         perror("fdopen"), abort();
 }
 #endif
-<<<<<<< HEAD
+
+/**
+ * Send the whole buffer, even if that requires blocking.
+ */
+int sendall(int s, const char* buf, const int size)
+{
+    int sz = size;
+    const char *p = buf;
+    while (sz) {
+	int ret = send(s, p, sz, 0);
+	if (ret == -1)
+	    return ret;
+
+	p += ret;
+	sz -= ret;
+    }
+
+    return size;
+}
 
 /**
  * Do the pipecaching on the in/out fds.
@@ -300,7 +300,10 @@
     while ((data = data_available(th)) || in) {
         fd_set rd, wr;
         FD_ZERO(&rd);
-        if (in) FD_SET(fdin, &rd);
+        if (in) {
+	    FD_SET(fdin, &rd);
+	    FD_SET(fdout, &rd);
+	}
         FD_ZERO(&wr);
         if (data) FD_SET(fdout, &wr);
 
@@ -315,6 +318,15 @@
                 in = 0;
             else
                 write_storage(th, buffer, sz);
+        }
+
+        if (FD_ISSET(fdout, &rd)) {
+            char buffer[4096];
+            int sz = recv(fdout, buffer, 4096, 0);
+            if (sz == -1 || sz == 0)
+                goto exit;
+            if (sendall(fdin, buffer, sz) == -1)
+		goto exit;
         }
 
         if (FD_ISSET(fdout, &wr)) {
@@ -342,25 +354,6 @@
 }
 
 /**
- * Send the whole buffer, even if that requires blocking.
- */
-int sendall(int s, const char* buf, const int size)
-{
-    int sz = size;
-    const char *p = buf;
-    while (sz) {
-	int ret = send(s, p, sz, 0);
-	if (ret == -1)
-	    return ret;
-
-	p += ret;
-	sz -= ret;
-    }
-
-    return size;
-}
-
-/**
  * The client thread. Connect to the destination, pass the request and then do
  * the pipecaching.
  */
@@ -372,29 +365,6 @@
 
     if (connect(s, (struct sockaddr *) &dst, sizeof(dst)) == -1)
         goto exit;
-
-    while (1) {
-        fd_set rd;
-        FD_ZERO(&rd);
-        FD_SET(cl, &rd);
-        FD_SET(s, &rd);
-
-        int ret = select(MAX(cl, s) + 1, &rd, 0, 0, 0);
-        if (ret == -1)
-            perror("select"), abort();
-
-        if (FD_ISSET(cl, &rd)) {
-            char buffer[4096];
-            int sz = recv(cl, buffer, 4096, 0);
-            if (sz == -1 || sz == 0)
-                goto exit;
-            else if (sendall(s, buffer, sz) == -1)
-                perror("sendall"), abort();
-        }
-
-        if (FD_ISSET(s, &rd))
-            break;
-    }
 
     do_timeshift(s, cl);
 
@@ -430,140 +400,6 @@
 /**
  * Resolve the hostname.
  */
-=======
-
-/**
- * Send the whole buffer, even if that requires blocking.
- */
-int sendall(int s, const char* buf, const int size)
-{
-    int sz = size;
-    const char *p = buf;
-    while (sz) {
-	int ret = TEMP_FAILURE_RETRY(write(s, p, sz));
-	if (ret == -1)
-	    return ret;
-
-	p += ret;
-	sz -= ret;
-    }
-
-    return size;
-}
-
-/**
- * Do the pipecaching on the in/out fds.
- */
-void do_timeshift(int fdin, int fdout)
-{
-    struct thread_t *th = new_thread_t();
-
-    int in = 1, data = 0;
-
-    while ((data = data_available(th)) || in) {
-        fd_set rd, wr;
-        FD_ZERO(&rd);
-        if (in) {
-	    FD_SET(fdin, &rd);
-	    FD_SET(fdout, &rd);
-	}
-        FD_ZERO(&wr);
-        if (data) FD_SET(fdout, &wr);
-
-        int ret = TEMP_FAILURE_RETRY(select(MAX(fdin, fdout) + 1, &rd, &wr, 0, 0));
-        if (ret == -1)
-            perror("select"), abort();
-
-        if (FD_ISSET(fdin, &rd)) {
-            char buffer[4096];
-            int sz = read(fdin, buffer, 4096);
-            if (sz == -1 || sz == 0)
-                in = 0;
-            else
-                write_storage(th, buffer, sz);
-        }
-
-        if (FD_ISSET(fdout, &rd)) {
-            char buffer[4096];
-            int sz = read(fdout, buffer, 4096);
-            if (sz == -1 || sz == 0)
-                goto exit;
-            if (sendall(fdin, buffer, sz) == -1)
-		goto exit;
-        }
-
-        if (FD_ISSET(fdout, &wr)) {
-            char buffer[4096];
-            int sz = read_storage(th, buffer, 4096);
-            int wsz = write(fdout, buffer, sz);
-            if (wsz == -1)
-                goto exit;
-            advance_storage(th, wsz);
-
-#if 0
-            /*
-             * Record.
-             */
-            if (th->record)
-                if (fwrite(buffer, wsz, 1, th->record) != 1)
-                    fprintf(stderr, "Recording error"), stop_recording(th);
-#endif
-        }
-    }
-
-exit:
-    drop_all_storage(th);
-    free(th);
-}
-
-/**
- * The client thread. Connect to the destination, pass the request and then do
- * the pipecaching.
- */
-void thread(int cl)
-{
-    int s = socket(AF_INET, SOCK_STREAM, 0);
-    if (s == -1)
-        perror("socket"), abort();
-
-    if (connect(s, &dst, sizeof(dst)) == -1)
-        goto exit;
-
-    do_timeshift(s, cl);
-
-exit:
-    close(cl);
-    close(s);
-}
-
-/**
- * Initialize the listening socket.
- */
-int init_server_socket(void)
-{
-    int s = socket(AF_INET, SOCK_STREAM, 0);
-    if (s == -1)
-        perror("socket"), abort();
-
-    struct sockaddr_in sa;
-    memset(&sa, 0, sizeof(sa));
-    sa.sin_family = AF_INET;
-    sa.sin_addr.s_addr = INADDR_ANY;
-    sa.sin_port = htons(port);
-
-    if (bind(s, &sa, sizeof(sa)) == -1)
-        perror("bind"), abort();
-
-    if (listen(s, 5) == -1)
-        perror("listen"), abort();
-
-    return s;
-}
-
-/**
- * Resolve the hostname.
- */
->>>>>>> 2dfe357b
 unsigned long resolv(const char *host)
 {
     struct hostent *hp;
@@ -576,34 +412,13 @@
 	host_ip = *(unsigned long *)(hp->h_addr);
 
     return host_ip;
-<<<<<<< HEAD
-=======
-}
-
-/**
- * Clean the zombies.
- */
-void sigchld(int s)
-{
-    int status, serrno;
-    serrno = errno;
-    while (1)
-	if (waitpid (WAIT_ANY, &status, WNOHANG) <= 0)
-	    break;
-    errno = serrno;
->>>>>>> 2dfe357b
 }
 
 int main(int argc, char *argv[])
 {
-<<<<<<< HEAD
     winsock_init();
     srand(time(0) ^ getpid());
 
-=======
-    signal(SIGPIPE, SIG_IGN);
-    signal(SIGCHLD, sigchld);
->>>>>>> 2dfe357b
     memset(&dst, 0, sizeof(dst));
     dst.sin_family = AF_INET;
 
@@ -693,11 +508,7 @@
         FD_ZERO(&fds);
         FD_SET(s, &fds);
 
-<<<<<<< HEAD
         int ret = select(s + 1, &fds, 0, 0, 0);
-=======
-        int ret = TEMP_FAILURE_RETRY(select(s + 1, &fds, 0, 0, 0));
->>>>>>> 2dfe357b
         if (ret == -1)
             perror("select"), abort();
 
@@ -706,7 +517,6 @@
             if (cl == -1)
                 perror("accept"), abort();
 
-<<<<<<< HEAD
             if (_beginthread((void (*)(void *)) &thread, 0, (void *) cl) == -1)
                 perror("_beginthread"), abort();
         }
@@ -727,22 +537,9 @@
     if (len < 7) {
         errno = EINVAL;
         return -1;
-=======
-	    pid_t pid;
-	    if ((pid = fork()) == 0) {
-		close(s);
-                thread(cl);
-		return 0;
-	    } else if (pid == -1)
-                perror("fork"), abort();
-            else
-                close(cl);
-        }
->>>>>>> 2dfe357b
     }
     int index = len - 6;
 
-<<<<<<< HEAD
 retry:
     if (i++ > 100) { /* give up */
         errno = ENOENT;
@@ -773,7 +570,5 @@
 	exit(-1);
     }
 
-=======
->>>>>>> 2dfe357b
     return 0;
 }